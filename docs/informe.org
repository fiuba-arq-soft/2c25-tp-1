#+SETUPFILE: ./org/theme-readtheorg.setup
#+SETUPFILE: ./org/setup.org

#+BEGIN_EXPORT latex
\begin{titlepage}
    \hfill\includegraphics[width=6cm]{assets/logofiuba.jpg}
    \centering
    \vfill
    \Huge \textbf{Trabajo Práctico 1}
    \vskip0.5cm
    \Large \textbf{Grupo}
    \vskip2cm
    \Large [75.73/TB034] Arquitectura del Software \\
    Segundo cuatrimestre de 2025\\
    \vfill
    \begin{center}
    \begin{tabular}{ | l | l | l | }
      \hline
      Alumno & Padrón & Email \\ \hline
      CASTRO MARTINEZ, Jose Ignacio & 106957 & jcastrom@fi.uba.ar \\ \hline
      DEALBERA, Pablo Andres & 106858 & pdealbera@fi.uba.ar \\ \hline
      FIGUEROA RODRIGUEZ, Andrea & 110450 & afigueroa@fi.uba.ar \\ \hline
      RICALDI REBATA, Brayan Alexander & 103344 & bricaldi@fi.uba.ar \\ \hline
    \end{tabular}
    \end{center}
    \vfill
\end{titlepage}
\renewcommand{\contentsname}{Índice}
\tableofcontents
\newpage
\definecolor{bg}{rgb}{0.95,0.95,0.95}
#+END_EXPORT

* Introducción

arVault es una startup fintech que opera una billetera digital con un enfoque en ofrecer tasas de cambio competitivas para operaciones entre distintas monedas. En un contexto donde la confianza del usuario es fundamental, la empresa se enfrenta al desafío de mejorar su servicio de cambio de divisas tras recibir múltiples reclamos por problemas de rendimiento y disponibilidad.

El presente trabajo se enmarca en la necesidad de arVault de realizar una auditoría exhaustiva de su arquitectura actual para identificar oportunidades de mejora en los atributos de calidad del sistema. Este análisis resulta crucial para la empresa, ya que su capacidad de atraer nuevas inversiones depende directamente de la confiabilidad y desempeño de su plataforma.

Los objetivos principales de este trabajo práctico son:

1. Analizar la arquitectura actual del sistema de cambio de divisas.
2. Identificar los atributos de calidad críticos para el negocio.
3. Evaluar el impacto de las decisiones de diseño en dichos atributos.
4. Proponer e implementar mejoras basadas en tácticas arquitectónicas.
5. Medir y comparar el rendimiento antes y después de las modificaciones.

El alcance del análisis abarca tanto aspectos técnicos como de negocio, considerando la infraestructura existente (Node.js, Express, Nginx, etc) y las herramientas de monitoreo implementadas (cAdvisor, StatsD, Graphite, Grafana). Se prestará especial atención a métricas clave como el volumen de operaciones por moneda y el neto de transacciones, tal como lo solicitó el fundador de arVault.

Este informe documenta nuestro proceso de análisis, las decisiones tomadas y los resultados obtenidos, con el fin de proporcionar recomendaciones fundamentadas que permitan a arVault mejorar la calidad de su servicio y recuperar la confianza de sus usuarios e inversores.


* Atributos de calidad (QA) claves identificados


** Disponibilidad

Al tratarse de un servicio de intercambio de monedas, se considera que su utilización se concentra principalmente durante los días hábiles y en horario cambiario. En consecuencia, es fundamental garantizar su disponibilidad en dichos períodos para evitar la pérdida de usuarios o transacciones.

Asimismo, teniendo en cuenta la necesidad de recuperar la confianza de los usuarios y mejorar la reputación del servicio, el sistema debe ofrecer altos niveles de accesibilidad y permitir la ejecución correcta de las operaciones, manteniendo tiempos de respuesta adecuados y consistentes.

** Escalabilidad (Elasticidad)

La escalabilidad, y en particular la elasticidad, constituyen un atributo de calidad fundamental para el servicio de intercambio de divisas. Esto se debe a que la infraestructura del sistema debe poder adaptarse dinámicamente a las variaciones en la demanda de uso.

En el contexto operativo, es previsible la aparición de picos significativos de actividad en momentos determinados, como la apertura y cierre del horario cambiario, así como también períodos de menor o nula demanda. Además, dado que el servicio busca incrementar rápidamente su base de usuarios, especialmente tras campañas orientadas a mejorar su percepción pública, existe el riesgo de enfrentar incrementos inesperados en el volumen de tráfico.

Si el sistema no contara con la capacidad de escalar de forma elástica, estos picos de operaciones podrían provocar saturación de recursos, generando demoras, rechazos de transacciones o interrupciones del servicio. Tales incidentes impactarían directamente en la percepción y confianza de los usuarios, aspectos clave para el cumplimiento de los objetivos estratégicos de la organización.

** Performance

El atributo de calidad **Rendimiento**, y en particular el **Rendimiento Percibido por el Usuario**, resulta de relevancia crítica para el servicio de intercambio de divisas. Esta afirmación se sustenta en el análisis del contexto y los antecedentes disponibles.

Luego del lanzamiento de la funcionalidad, se detectaron reportes de demoras y fallas en la ejecución de operaciones, lo que generó comentarios negativos y una disminución en la confianza hacia la plataforma. En un escenario donde la organización busca atraer nuevas rondas de inversión, estas limitaciones de rendimiento constituyen un riesgo relevante, dado que los potenciales inversores han condicionado su apoyo a la mejora en la calidad del servicio.

En aplicaciones de carácter financiero, la percepción de agilidad y confiabilidad en las respuestas del sistema es un factor determinante. Tiempos de espera prolongados o transacciones fallidas afectan de manera directa la experiencia de las personas usuarias y la credibilidad del sistema. Aunque el valor diferencial del servicio radica en ofrecer tasas de cambio competitivas, dicho beneficio pierde relevancia si la aplicación no responde con la rapidez y estabilidad esperadas.

Por lo tanto, la optimización del Rendimiento Percibido por el Usuario se plantea como una acción prioritaria, orientada a recuperar la confianza de los usuarios actuales, fortalecer la reputación institucional y favorecer la atracción de nuevas inversiones, asegurando la continuidad y el crecimiento del servicio.

** Visibilidad

El valor de este atributo de calidad es más indirecto, pero estratégico, ya que permite comprender el comportamiento real del sistema, identificar cuellos de botella en el rendimiento, localizar errores en las operaciones de cambio y detectar patrones de saturación que puedan anticipar problemas de disponibilidad o escalabilidad. En otras palabras, aunque la visibilidad no impacta de manera inmediata en la experiencia del usuario, proporciona a los arquitectos y al equipo técnico la información necesaria para diagnosticar, mejorar y mantener otros atributos de calidad prioritarios del sistema.

* Arquitectura base
** Análisis de la influencia de decisiones de diseño en los QA's
En la presente sección se explorarán las decisiones de diseño identificadas en la arquitectura base y su impacto sobre los atributos de calidad estudiados.

** Incorporación del stack de monitoreo cAdvisor + Artillery + StatsD + Graphite + Grafana

El sistema actual presenta un stack de observabilidad para medir, almacenar y visualizar métricas en tiempo real. En concreto:
- cAdvisor: mide métricas de contenedores (CPU, memoria, etc.)
- Artillery: genera carga (testing de rendimiento)
- StatsD + Graphite: recolectan y almacenan métricas
- Grafana: visualiza las métricas

Esta decisión implicó agregar tres nuevos contenedores, configuraciones adicionales, puertos, conexiones en red internas de Docker y dependencias entre servicios, lo cual impactó de diferentes formas a distintos *stakeholders*.

*** Impactos identificados

- *Carga cognitiva alta:*
  Implicó que desarrolladores y arquitectos del sistema deban comprender cómo se conectan las herramientas, qué hace cada una y cómo interpretar los datos generados.
  Esto impacta la *usabilidad interna* (para el desarrollador), la *manejabilidad* y la *simplicidad* del sistema, que originalmente se componía solo de un backend y un proxy inverso (Nginx).

- *Complejidad operativa:*
  Más contenedores implican más puertos, configuraciones y *logs* extensos (en particular en el entorno local del trabajo práctico), lo cual aumenta el esfuerzo de *debugging* y de gestión general.
  Esto afecta negativamente la *manejabilidad*, dado que se incrementa la complejidad operativa y el tiempo requerido para mantener el sistema.

- *Evaluación y visibilidad del comportamiento del sistema:*
  Cuando el stack se encuentra correctamente configurado, las métricas permiten monitorear el rendimiento, detectar cuellos de botella y observar cómo interactúan los distintos componentes.
  Esto mejora la *visibilidad* del sistema y favorece la *confiabilidad*, ya que permite anticipar fallos o anomalías de comportamiento.
  No obstante, la dependencia entre múltiples herramientas introduce el riesgo de obtener una visibilidad incompleta si alguno de los servicios del stack (por ejemplo, Graphite o StatsD) deja de funcionar.

- *Afectación a la disponibilidad:*
  El aumento en la cantidad de servicios dependientes implica más puntos de falla. Si Graphite o StatsD se detienen, Grafana dejará de mostrar información actualizada.
  Además, el tiempo de despliegue y recuperación ante fallos se incrementa, afectando la *disponibilidad* de manera negativa, sobre todo en entornos locales.

- *Apoyo a la testeabilidad y diagnóstico:*
  El stack de monitoreo potencia la capacidad de análisis durante pruebas de rendimiento (por ejemplo, al utilizar Artillery y observar las métricas en Grafana).
  Esto facilita la identificación de comportamientos anómalos y la validación de la estabilidad del sistema, mejorando la *testeabilidad*.
  Sin embargo, la infraestructura adicional necesaria para habilitar el monitoreo también introduce complejidad en el entorno de prueba, lo que puede dificultar la reproducibilidad y el control de los experimentos.

- *Seguridad y aislamiento:*
  Añadir más servicios amplía la superficie de ataque, ya que cada contenedor es un proceso escuchando en distintos puertos internos.
  Esto impacta la *seguridad operativa*, aunque su efecto sea poco relevante en entornos locales de desarrollo.

- *Impacto en la portabilidad del sistema:*
  La containerización permite desplegar el stack completo en distintos entornos con relativa facilidad, lo cual favorece la *portabilidad técnica*.
  Sin embargo, la fuerte interdependencia entre servicios y las configuraciones específicas de red, puertos y volúmenes reducen la *portabilidad práctica*, dado que pequeñas diferencias en la infraestructura pueden afectar el funcionamiento o requerir ajustes manuales.

- *Interoperabilidad y acoplamiento tecnológico:*
  El uso de protocolos y herramientas estandarizadas (UDP, HTTP, Grafana, StatsD) favorece la *interoperabilidad* del sistema, tanto entre sus propios componentes como con futuras herramientas externas de monitoreo.

** Impactos del modelo de persistencia elegido

El modelo de persistencia implementado en el sistema consiste en mantener en memoria el estado de los datos y, periódicamente, volcar dicho estado a archivos JSON almacenados localmente en la carpeta ~~/state/~~.
Esto implica que la persistencia está acoplada directamente a la instancia del servidor —es decir, se trata de un sistema *stateful*—, lo que conlleva una serie de consecuencias relevantes sobre diversos atributos de calidad.

- *Acoplamiento con la instancia del servidor:*
  Al vincular el estado con una única instancia, las sesiones de usuario y los datos persistentes no pueden compartirse entre instancias.
  Esto impide la *escalabilidad horizontal*, dado que cada réplica tendría su propio estado local no sincronizado. Implementar una gestión de estado distribuido requeriría una infraestructura adicional (por ejemplo, una base de datos externa o un servicio de caché compartido).

- *Impacto en la disponibilidad y rendimiento percibido:*
  La existencia de una única instancia con estado convierte al backend en un *punto único de falla*.
  Si el servidor se detiene, todas las sesiones activas se pierden y no pueden ser recuperadas por otra instancia.
  Esto afecta la *disponibilidad* y la *experiencia del usuario*, ya que aumenta la percepción de fallas y degradación del rendimiento.

- *Problemas de concurrencia:*
  Al utilizar el sistema de archivos local como medio de persistencia, se introducen *condiciones de carrera* durante operaciones de lectura y escritura concurrentes.
  El modelo de concurrencia de Node.js (basado en asincronía) no resulta suficiente para garantizar consistencia, dado que el file system no ofrece bloqueo ni sincronización de accesos concurrentes.
  Esto impacta negativamente la *confiabilidad* y la *consistencia de datos*.

- *Ausencia de soporte transaccional:*
  El modelo carece de transacciones, por lo que las operaciones no son atómicas ni recuperables ante fallos.
  En caso de interrupciones durante la escritura, el sistema puede quedar en estados inconsistentes o requerir restauraciones manuales.
  Esto degrada tanto la *disponibilidad* como la *recuperabilidad*.

- *Pérdida de integridad de datos:*
  La falta de atomicidad en las operaciones puede dejar al sistema en estados inválidos (por ejemplo, inconsistencias en saldos o cantidades totales).
  En consecuencia, la *integridad* del sistema se ve directamente comprometida.

- *Incompatibilidad con balanceo de carga:*
  Dado que el modelo de persistencia no soporta replicación, la existencia de un balanceador de carga (como Nginx) se vuelve una decisión cuestionable.
  No existen múltiples backends entre los cuales distribuir tráfico, y el balanceador introduce una capa de comunicación adicional que *degrada el rendimiento* sin aportar beneficios reales.

En conjunto, este modelo de persistencia afecta negativamente la *disponibilidad*, la *escalabilidad*, la *integridad* y la *mantenibilidad*, al tiempo que incrementa la *complejidad operativa* y el riesgo de errores durante la evolución del sistema.

** Instancias únicas de cada servicio

El sistema fue diseñado de manera que cada servicio (API, proxy inverso Nginx, almacenamiento local, etc.) cuenta con una única instancia activa.
Esta decisión genera *múltiples puntos únicos de falla* y limita severamente la capacidad del sistema para mantener su operación ante fallos parciales.

- Si cualquiera de estos servicios se detiene, el sistema completo se vuelve *indisponible*, afectando directamente la *disponibilidad* y la *tolerancia a fallos*.
- La ausencia de mecanismos automáticos de recuperación o reinicio (como *health checks*, *watchdogs* o políticas de *restart* configuradas en Docker) agrava el impacto de las fallas, ya que se requiere intervención manual para restablecer el servicio.
- Tampoco existen estrategias de *replicación*, *balanceo* ni *redundancia*, lo que hace imposible sostener niveles de servicio adecuados bajo carga o ante degradación de componentes.

Esta configuración puede ser suficiente para entornos de desarrollo o demostración, pero resulta *inadecuada para entornos de producción*, donde la *disponibilidad*, *resiliencia* y *recuperabilidad* son atributos esenciales.

** Ausencia de un patrón de arquitectura interna

El sistema carece de un patrón de arquitectura claramente definido a nivel interno (por ejemplo, MVC, capas o microservicios), lo cual genera una estructura *monolítica y fuertemente acoplada*.
Esta decisión afecta negativamente atributos clave del sistema relacionados con su evolución y mantenibilidad.

- *Dificultad para modificar o extender funcionalidades:*
  La ausencia de separación de responsabilidades y de interfaces desacopladas complica la incorporación de nuevas funcionalidades (*extensibilidad*) o la modificación segura de las existentes (*modificabilidad*).

- *Incremento en la complejidad del código:*
  La lógica de negocio, de presentación y de persistencia tienden a mezclarse, lo que eleva la *complejidad cognitiva* y el riesgo de introducir errores.

- *Falta de testabilidad:*
  Al no existir módulos claramente delimitados, las pruebas unitarias o de integración se vuelven difíciles de implementar, afectando la *testeabilidad* del sistema.

- *Escasa capacidad de evolución:*
  La arquitectura monolítica limita la posibilidad de migrar gradualmente a tecnologías más modernas o de reestructurar componentes de forma incremental.

En conjunto, esta ausencia de estructura arquitectónica limita la *mantenibilidad*, *evolutividad*, *testeabilidad* y *extensibilidad*, dificultando la gestión del ciclo de vida del software.

** Diagrama C&C inicial.

#+BEGIN_SRC plantuml :file assets/componentes.png :exports results
@startuml
!theme plain
skinparam componentStyle rectangle

component "Cliente" as Client

component "Contenedores Docker" {
 portin "5555" as p_nginx_host

 portin "8090" as p_graphite_host
 portin "8125" as p_graphite_statsd_host
 portin "8126" as p_graphite_statsd_admin

 portin "80" as p_grafana_host

 portin "8080" as p_cadvisor_host

 component "Nginx\n(Reverse Proxy)" as Nginx {
   portin "80" as p_nginx_docker
 }
 component "API\n(Node.js)" as API {
   portin "3000" as p_api_docker
 }
 database "Base de Datos" as DB {
   folder "app/state" {
     [accounts.json]
     [log.json]
     [rates.json]
   }
 }

 component "cAdvisor\n(Monitoring)" as CAdvisor {
   portin "8080" as p_cadvisor_docker
 }
 component "Graphite\n(Métricas)" as Graphite {
   portin "80" as p_graphite_http_docker
   portin "8125" as p_graphite_statsd_docker
   portin "8126" as p_graphite_statds_admin_docker
 }
 component "Grafana\n(Dashboard)" as Grafana {
   portin "3000" as p_grafana_docker
 }
}

Client --> p_nginx_host : HTTP
p_nginx_host --> p_nginx_docker : HTTP
Nginx --> p_api_docker : HTTP
API --> DB : I/O de archivos

p_graphite_host --> p_graphite_http_docker
p_graphite_statsd_host --> p_graphite_statsd_docker
p_graphite_statsd_admin --> p_graphite_statds_admin_docker
p_grafana_host --> p_grafana_docker
p_cadvisor_host --> p_cadvisor_docker
#+END_SRC

#+RESULTS:
[[file:assets/componentes.png]]


* Metodología de pruebas
Con el propósito de realizar pruebas y tener una medición de los atributos de calidad relevantes del sistema, se realizaron pruebas de carga sobre la aplicación mediante la herramienta Artillery y junto con StatsD, Graphite, Grafana y Datadog, se realiza la recolección y visualización de los datos de desempeño, incluyendo métricas como tiempos de respuesta, errores y uso de recursos, lo que permite evaluar la capacidad del sistema para manejar diferentes niveles de carga y detectar posibles cuellos de botella.
** Set up para recolección y visualización de datos

*** Graphite + Grafana + StatsD (métricas custom)

En la app se agregaron métricas propias con ~hot-shots~ (cliente StatsD/DogStatsD) usando el prefijo ~arvault.~. Se emiten en dos puntos: (a) middleware HTTP para latencia y throughput, y (b) lógica de negocio del exchange para volumen y estado de las operaciones.

- HTTP (Performance)
  - ~arvault.api.response_time~ (*timing*, ms): latencia por request medida en el middleware. Útil para ver p50/p95/p99 y detectar degradaciones bajo carga.
  - ~arvault.api.requests~ (*counter*): throughput de la API. Sirve para correlacionar picos de tráfico con cambios en latencia y calcular tasas (p. ej., error rate).

- Negocio (Visibilidad, Disponibilidad proxy)
  - ~arvault.exchange.transactions~ (*counter*): total de operaciones de intercambio. Base para segmentar por par de monedas y estado.
    - ~arvault.exchange.successful_transactions~ (*counter*): operaciones exitosas; permite estimar disponibilidad efectiva percibida.
    - ~arvault.exchange.failed_transactions~ (*counter*): operaciones fallidas; se usa con la anterior para ver el ratio de fallas.
  - ~arvault.exchange.base_amount~ / ~arvault.exchange.counter_amount~ (*gauge*): montos de la operación en moneda base y contraparte. Ayudan a entender volumen económico y detectar outliers.
  - ~arvault.exchange.rate~ (*gauge*): tasa aplicada al momento del intercambio. Útil para auditar cambios de precio y drift respecto de configuraciones.
  - ~arvault.volume.by_currency~ (*gauge*): volumen por ~currency~ y ~operation~ (~buy/sell~). Indica monedas demandadas y patrones de demanda.
  - ~arvault.volume.operations_count~ (*counter*): cantidad de operaciones por dimensión de volumen; complementa el gauge para ver frecuencia sin importar el monto.
  - ~arvault.volume.net~ (*gauge*): balance neto por moneda (positivo en ~buy~, negativo en ~sell~). Sirve para monitorear exposición neta / liquidez.
  - ~arvault.account.balance~ (*gauge*): balances reportados por cuenta/moneda. Útil para verificar disponibilidad de fondos y umbrales operativos.

- Errores (Confiabilidad)
  - ~arvault.errors.count~ (*counter*)

Las métricas incluyen *tags* según el caso (p. ej., ~endpoint~, ~method~, ~status_code~, ~currency~, ~operation~, ~base_currency~, ~counter_currency~, ~success~, y metadatos globales ~service~, ~env~). Estas señales se usan luego para contrastar escenarios de carga y fundamentar observaciones sobre **Performance**, **Disponibilidad** y **Visibilidad**.

*** DataDog (logs + métricas etiquetadas)

Se habilitó **logging estructurado** y el envío de **métricas etiquetadas** compatibles con DogStatsD.

- Logs JSON con ~winston~
  - Formato: ~timestamp~, captura de ~errors({ stack: true })~, y ~defaultMeta~ (~service~, ~env~, ~version~).
  - Registros implementados:
    - ~logRequest~: método, URL/path, ~status_code~, ~response_time~, ~user_agent~, IP, ~request_id~.
    - ~logValidationError~: errores de entrada (tipo, mensaje, ~endpoint~, ~request_data~).
    - ~logSystemError~: fallas internas (mensaje, ~stack~, nombre de error, ~context~).
    - ~logExchangeTransaction~: resultado de intercambio (ok/falla), IDs de cuentas, monedas, montos, ~exchange_rate~, mensaje de error si aplica.
    - ~logPerformance~: duración de operaciones puntuales.
    - ~logLifecycleEvent~: eventos de ciclo de vida (ej., ~startup~).

- Métricas con *tags* (DogStatsD)
  - Las métricas ~arvault.*~ anteriores se envían con *tags* (p. ej., ~endpoint~, ~method~, ~status_code~, ~currency~, ~operation~, ~base_currency~, ~counter_currency~, ~success~, además de ~service~, ~env~, ~version~).
  - Esto permite segmentar los indicadores de **Performance** y **Visibilidad** por dimensiones de negocio y técnicas.

*** DataDog (dashboard)

Armamos un dashboard simple para entender las fallas criticas del servicio y ademas entender el dominio del negocio. La idea es cubrir tres frentes a la vez: **Performance** (qué tan rápido respondemos), **Disponibilidad/Confiabilidad** (qué tan seguido falla) y **Visibilidad** (qué parte del negocio está más activa).

**** Requests per endpoint
Cuántas llamadas recibe cada ruta. Con esto vemos cuáles son las más usadas y dónde conviene poner foco de capacidad.
#+CAPTION: Requests por endpoint
[[file:assets/db-02-requests-by-endpoint.png]]

**** Status Codes Distribution
La mezcla de 200/4xx/5xx a lo largo del tiempo. Es nuestro termómetro de salud: muchos 5xx = algo se rompió del lado servidor; pico de 4xx = validaciones/UX para revisar.
#+CAPTION: Distribución de status codes
[[file:assets/db-03-status-codes.png]]

**** Exchange – Success rate
Porcentaje de transacciones que salen bien vs. fallan. Cuando baja, impacta directo al negocio y hay que mirar lógica y dependencias.
#+CAPTION: Tasa de éxito de transacciones de exchange
[[file:assets/db-04-exchange-success-rate.png]]

**** Exchange – Total transactions
Volumen bruto de operaciones. Útil para ver actividad, comparar días y estimar capacidad necesaria.
#+CAPTION: Total de transacciones de exchange
[[file:assets/db-05-exchange-total.png]]

<<<<<<< HEAD
*** Graphit + Grafana

*** StatsD (métricas custom)

En la app se agregaron métricas propias con ~hot-shots~ (cliente StatsD/DogStatsD) usando el prefijo ~arvault.~. Se emiten en dos puntos: (a) middleware HTTP para latencia y throughput, y (b) lógica de negocio del exchange para volumen y estado de las operaciones.

- HTTP (Performance)
  - ~arvault.api.response_time~ (*timing*, ms): latencia por request medida en el middleware. Útil para ver p50/p95/p99 y detectar degradaciones bajo carga.
  - ~arvault.api.requests~ (*counter*): throughput de la API. Sirve para correlacionar picos de tráfico con cambios en latencia y calcular tasas (p. ej., error rate).

- Negocio (Visibilidad, Disponibilidad proxy)
  - ~arvault.exchange.transactions~ (*counter*): total de operaciones de intercambio. Base para segmentar por par de monedas y estado.
    - ~arvault.exchange.successful_transactions~ (*counter*): operaciones exitosas; permite estimar disponibilidad efectiva percibida.
    - ~arvault.exchange.failed_transactions~ (*counter*): operaciones fallidas; se usa con la anterior para ver el ratio de fallas.
  - ~arvault.exchange.base_amount~ / ~arvault.exchange.counter_amount~ (*gauge*): montos de la operación en moneda base y contraparte. Ayudan a entender volumen económico y detectar outliers.
  - ~arvault.exchange.rate~ (*gauge*): tasa aplicada al momento del intercambio. Útil para auditar cambios de precio y drift respecto de configuraciones.
  - ~arvault.volume.by_currency~ (*gauge*): volumen por ~currency~ y ~operation~ (~buy/sell~). Indica monedas demandadas y patrones de demanda.
  - ~arvault.volume.operations_count~ (*counter*): cantidad de operaciones por dimensión de volumen; complementa el gauge para ver frecuencia sin importar el monto.
  - ~arvault.volume.net~ (*gauge*): balance neto por moneda (positivo en ~buy~, negativo en ~sell~). Sirve para monitorear exposición neta / liquidez.
  - ~arvault.account.balance~ (*gauge*): balances reportados por cuenta/moneda. Útil para verificar disponibilidad de fondos y umbrales operativos.

- Errores (Confiabilidad)
  - ~arvault.errors.count~ (*counter*)

Las métricas incluyen *tags* según el caso (p. ej., ~endpoint~, ~method~, ~status_code~, ~currency~, ~operation~, ~base_currency~, ~counter_currency~, ~success~, y metadatos globales ~service~, ~env~). Estas señales se usan luego para contrastar escenarios de carga y fundamentar observaciones sobre **Performance**, **Disponibilidad** y **Visibilidad**.

*** DataDog (logs + métricas etiquetadas)

Se habilitó **logging estructurado** y el envío de **métricas etiquetadas** compatibles con DogStatsD.

- Logs JSON con ~winston~
  - Formato: ~timestamp~, captura de ~errors({ stack: true })~, y ~defaultMeta~ (~service~, ~env~, ~version~).
  - Registros implementados:
    - ~logRequest~: método, URL/path, ~status_code~, ~response_time~, ~user_agent~, IP, ~request_id~.
    - ~logValidationError~: errores de entrada (tipo, mensaje, ~endpoint~, ~request_data~).
    - ~logSystemError~: fallas internas (mensaje, ~stack~, nombre de error, ~context~).
    - ~logExchangeTransaction~: resultado de intercambio (ok/falla), IDs de cuentas, monedas, montos, ~exchange_rate~, mensaje de error si aplica.
    - ~logPerformance~: duración de operaciones puntuales.
    - ~logLifecycleEvent~: eventos de ciclo de vida (ej., ~startup~).

- Métricas con *tags* (DogStatsD)
  - Las métricas ~arvault.*~ anteriores se envían con *tags* (p. ej., ~endpoint~, ~method~, ~status_code~, ~currency~, ~operation~, ~base_currency~, ~counter_currency~, ~success~, además de ~service~, ~env~, ~version~).
  - Esto permite segmentar los indicadores de **Performance** y **Visibilidad** por dimensiones de negocio y técnicas.

*** DataDog (dashboard)

Armamos un dashboard simple para entender las fallas criticas del servicio y ademas entender el dominio del negocio. La idea es cubrir tres frentes a la vez: **Performance** (qué tan rápido respondemos), **Disponibilidad/Confiabilidad** (qué tan seguido falla) y **Visibilidad** (qué parte del negocio está más activa).

**** Requests per endpoint
Cuántas llamadas recibe cada ruta. Con esto vemos cuáles son las más usadas y dónde conviene poner foco de capacidad.
#+CAPTION: Requests por endpoint
[[file:assets/db-02-requests-by-endpoint.png]]

**** Status Codes Distribution
La mezcla de 200/4xx/5xx a lo largo del tiempo. Es nuestro termómetro de salud: muchos 5xx = algo se rompió del lado servidor; pico de 4xx = validaciones/UX para revisar.
#+CAPTION: Distribución de status codes
[[file:assets/db-03-status-codes.png]]

**** Exchange – Success rate
Porcentaje de transacciones que salen bien vs. fallan. Cuando baja, impacta directo al negocio y hay que mirar lógica y dependencias.
#+CAPTION: Tasa de éxito de transacciones de exchange
[[file:assets/db-04-exchange-success-rate.png]]

**** Exchange – Total transactions
Volumen bruto de operaciones. Útil para ver actividad, comparar días y estimar capacidad necesaria.
#+CAPTION: Total de transacciones de exchange
[[file:assets/db-05-exchange-total.png]]

=======
>>>>>>> f4a2895b
**** Volume by currency
Cuánta actividad concentra cada moneda (USD, ARS, EUR, …). Ayuda con liquidez y prioridades: dónde hay más movimiento, ahí hay más riesgo/atención.
#+CAPTION: Volumen por moneda
[[file:assets/db-06-volume-by-currency.png]]

**** Net volume by currency
Compras menos ventas por moneda. Si el neto de USD es muy negativo, estamos vendiendo más de lo que compramos: ojo con la posición.
#+CAPTION: Volumen neto por moneda
[[file:assets/db-07-net-volume-by-currency.png]]

**** Exchange rates
Las tasas vigentes por par. Sirve para chequear precios, detectar volatilidad y cuidar márgenes.
#+CAPTION: Tasas de cambio por par
[[file:assets/db-08-exchange-rates.png]]

**** Error count por tipo
Los errores agrupados por categoría (p. ej., ~validation_error~, ~exchange_failed~). Da pista rápida de dónde conviene atacar: UX/validaciones o lógica interna.
#+CAPTION: Conteo de errores por tipo
[[file:assets/db-10-error-count-by-type.png]]


**** KPIs de resumen
Un par de tarjetas con lo esencial: throughput, total de transacciones y total de errores. Es la vista “de un vistazo” para status diario y alertas.
#+CAPTION: KPIs de resumen (requests, transacciones, errores)
[[file:assets/db-12-15-summary-kpis.png]]
<<<<<<< HEAD

**** Escenario de prueba
- *pool:* ~50~ conexiones HTTP en el *pool*.
- *Fases:*
  - ~Ramp~: 30s escalando de ~0~ a ~1000 rps~. Permite observar cómo reacciona la API cuando sube la presión.
  - ~Plain~: 60s sostenidos en ~500 rps~. Ventana “estable” para observar latencias, errores y uso de recursos sin el ruido del ramp-up.
- *Escenarios (mix 25/25/25/25):* cuatro flujos sobre */exchange* con pares distintos:
  - ~ARS→USD~, ~USD→ARS~, ~EUR→ARS~, ~BRL→ARS~, con montos chicos (~5~, ~10~, ~50~) y cuentas fijas.
  - *Expect* ~[200, 500]~: el test **no falla** si la API devuelve ~500~; se registra a propósito para medir tasa de éxito/fracaso con las métricas de negocio (~arvault.exchange.*~). Así el *runner* no “rompe” y se obtienen datos comparables.

**** Lectura del dashboard
#+CAPTION: Resumen de la corrida (ventana analizada)
[[file:assets/dd-overview.png]]

En la ventana analizada se ejecutaron ~662~ requests de *transacción de exchange*. El panel de *Status Codes* muestra ~600~ respuestas ~200~ en el mismo tramo; esa diferencia se explica por la ventana temporal y por la semántica de los contadores (ciertas transacciones quedan registradas aunque el cliente corte antes de recibir la respuesta).

1) *Status Codes Distribution* — *Disponibilidad / Confiabilidad*
#+CAPTION: Distribución de códigos HTTP
[[file:assets/dd-status-codes.png]]

En este intervalo todas las respuestas graficadas fueron ~200~ (suma ~600~); no aparece serie para ~500~. Hubo un pico de ~218~ respuestas en un bucket y el último ronda ~209~. En síntesis: *error rate 0%* en la muestra y la API soportó bien el *burst* sin caerse.

2) *Exchange Transactions Success Rate* — *Confiabilidad de negocio*
#+CAPTION: Tasa de transacciones exitosas por segundo
[[file:assets/dd-success-rate.png]]

Se observa un pico cercano a ~218/s~, luego una caída casi a cero y más tarde una meseta de ~20–70/s~ antes de apagarse al final. El promedio de la ventana es ~33/s. La serie de ~failed_transactions~ permanece en ~0~, por lo que en este tramo no se registran fallas: lo que entró, se procesó OK.

3) *Total Exchange Transactions* — *Actividad / Throughput de negocio*
#+CAPTION: Volumen total de transacciones por intervalo
[[file:assets/dd-total-exchange-transactions.png]]

Se distinguen ráfagas claras: entre ~23:07–23:08~ aparecen dos picos (~219~ por bucket) y, cerca de ~23:09~, barras más bajas (decenas por intervalo). En el tramo suman ~662~ transacciones, con *promedio ~33/s* y valor instantáneo hacia el final de ~19/s*. El sistema tolera picos altos puntuales y luego se estabiliza en un caudal menor.

4) *Volume by Currency* (barras) — *Visibilidad / Liquidez*
#+CAPTION: Volumen por moneda (detalle por currency)
[[file:assets/dd-volume-by-currency-bars.png]]

El movimiento se concentra casi por completo en ~ARS~: suma ~112.65k~, con picos de ~14.7k~ y mínimos de ~8.7k~ por barra. En comparación, ~USD~ suma ~90~, ~EUR~ ~45~ y ~BRL~ ~450~. En otras palabras, *ARS explica ~99.5% del volumen* del período, coherente con el caso de uso (tres escenarios terminan en ARS y uno sale de ARS).

#+CAPTION: Volumen por moneda (vista apilada para contraste)
[[file:assets/dd-volume-by-currency-stacked.png]]

La vista apilada resalta la escala de ~USD/EUR/BRL~ frente a ~ARS~. Además, las columnas mantienen alturas similares a lo largo del tiempo, señal de que la fase ~Plain~ de Artillery sostuvo un ritmo estable.

5) *Net Volume by Currency* (líneas) — *Visibilidad / Exposición*
#+CAPTION: Volumen neto por moneda (positivo = buy / negativo = sell)
[[file:assets/dd-net-volume.png]]

El signo importa: positivo cuando se *compra* la moneda y negativo cuando se *vende*. ~ARS~ se mantiene fuertemente positivo toda la ventana; la línea oscila entre ~8.7k~ y ~14.69k~ por intervalo (promedio ~11.84k~, acumulado ~106.58k~, último ~13.86k~). Esto encaja con los escenarios (tres compran ARS y uno vende ARS). Las demás monedas quedan casi planas y negativas por los montos base: ~USD -10~ por evento (suma ~-90~), ~EUR -5~ (suma ~-45~) y ~BRL -50~ (suma ~-450~).
=======
>>>>>>> f4a2895b


** Generación de carga

Con propósito de observar la aplicación se generaron diferentes escenarios de carga, uno de baja carga con el propósito de observar el comportamiento de la API en un momento de uso con baja intensidad y otro de uso con alta intensidad representando los posibles escenarios en los que se encuentre la aplicación en producción.

Los escenarios se aplicarán a cada uno de los endpoints, si es un endpoint GET, se generan muchas consultas a la API por el mismo endpoint, mientras que en casos de PUT se interactúa con las distintas monedas generando una carga más variada y simulando una situación lo más realista posible.

Los patrones son los siguientes:

Para una carga y observar un comportamiento genérico de la app:

#+BEGIN_SRC yaml :eval no
phases:
  - name: Ramp
    duration: 30
    arrivalRate: 1
    rampTo: 5
  - name: Plain
    duration: 60
    arrivalRate: 5
#+END_SRC

Mientras que para uso intensivo de la aplicación se usa el mismo patrón pero variando los valores:


#+BEGIN_SRC yaml :eval no
phases:
  - name: Ramp
    duration: 30
    arrivalRate: 0
    rampTo: 1000
  - name: Plain
    duration: 60
    arrivalRate: 500
#+END_SRC

Por lo tanto ambas cargas serán aplicadas a los endpoints considerando la variabilidad de los datos en el caso que sea necesario

** Graficos

En líneas generales se presentan 4 gráficos:

- **Scenarios launched (stacked)**: Este gráfico muestra los escenarios que se están ejecutando, en caso de ser la prueba de un método GET, no habrá variabilidad en los casos, por otro lado, cuando se trate de un POST o un PUT se podrán apreciar la variabilidad en los escenarios de prueba configurados
- **Requests state (stacked)**: Muestra el estado de las request, se grafican principalmente los escenarios en los cuales la API contesta a la request con un código 200, en algunos casos, se apreciarán la graficación de errores los cuales consideran: *ECONNRESET* y *ETIMEDOUT*
- **Request time (client-side)**: Que permite obtener una magnitud de la performance del producto como también del tiempo que toma a la aplicación en contestar una request
- **Resources**: Este gráfico permite observar los recursos utilizados por el ordenador tales como: CPU y memoria RAM

Estos gráficos no permiten tener una visibilidad amplia y global sobre el funcionamiento de la aplicación como también entender el comportamiento de los *Atributos de calidad* claves de la aplicación

* Resultados empíricos – Caso base

** Prueba con carga baja

Se procede a presentar los datos de pruebas recolectados en un escenario de baja carga

*** Análisis del endpoint GET Rates

[[file:./assets/ratesscenarios.png]]

Por la simplicidad del endpoint y dada la falta de parámetros que tiene el mismo, el gráfico representa la evolución a través del tiempo de la cantidad de consultas que son realizadas al endpoint

[[file:./assets/ratesstate.png]]

De los datos se puede extraer que en un escenario de baja carga de la API, se observa que la totalidad de las consultas fue contestada de manera satisfactoria

[[file:./assets/ratesresponsetime.png]]

De este gráfico se puede extraer información sobre el tiempo de procesamiento y la latencia existente entre el cliente y la aplicación, debido a ser un escenario de pruebas en este caso la latencia es un valor despreciable, mientras que se puede apreciar la evolución del tiempo de procesamiento y se podría considerar la relación existente entre este y la cantidad de request que se encuentra procesando el servidor en el momento

[[file:./assets/ratesresources.png]]

Finalmente la cantidad de recursos del ordenador usadas para procesar las consultas no parece ser representativa, se puede concluir que en escenarios de baja intensidad la API responde de manera eficiente y tanto la performance percibida por el usuario como la disponibilidad no se ven afectados en estos escenarios

*** Análisis del endpoint PUT rates

[[file:./assets/putratesscenarios.png]]

Al tratarse de un método PUT, la variabilidad entre los diferentes tipos de monedas utilizadas se puede usar para ejemplificar el funcionamiento en el test, por lo tanto, se puede apreciar que hay una tendencia a realizar cuatro tipos de transacciones diferentes considerando las distintas monedas

[[file:./assets/putratesstate.png]]

Como en el caso anterior, todas las peticiones al servidor respondieron de manera satisfactoria a los clientes

[[file:./assets/putratesresponsetime.png]]

Una vez más se puede apreciar la tendencia a que el uso de recursos (en este caso del CPU) sea más intensivo en el período más temprano en que se realiza el test, es importante aclarar que la recta verde representa los máximos registrados, un valor más parecido al real percibido por el cliente es la media del tiempo de respuesta que también se encuentra en el gráfico

[[file:./assets/putratesresources.png]]

Nuevamente se observa que no existe un uso excesivo de los recursos del ordenador, por lo tanto, en escenarios de baja intensidad el endpoint contesta de manera satisfactoria a las transacciones

*** Análisis del endpoint POST exchange

[[file:./assets/exchangescenario.png]]

Como en el caso del endpoint anterior, se agrega variabilidad en los escenarios de prueba para simular de manera más realista el escenario de la aplicación que se encuentra en producción, los escenarios están dispuestos que ocurran de manera equiprobable

[[file:./assets/exchangestatus.png]]

Todos los POST fueron realizados de manera exitosa sin presentar ningún problema en la aplicación

[[file:./assets/exchangeresponsetime.png]]

A comparación de los otros endpoints analizados, es evidente que la finalización de esta tarea tiene un orden de magnitud superior a los otros casos, véase que en las pruebas anteriores el máximo de los tiempos de ejecución se encontraba alrededor de los 30 ms mientras que la media se encontraba alrededor de los 20 ms, para este endpoint los tiempos de ejecución se van hasta el rango de los 600 - 800 ms. Esta prueba permite identificar que este endpoint puede ser un posible cuello de botella en un caso de alto volumen de transacciones

[[file:./assets/exchangeresources.png]]

Finalmente observando el uso de los recursos del ordenador, se destaca el uso del CPU, para llevar a cabo este conjunto de operaciones el uso del CPU escaló a casi el 1% de su uso. Con este resultado y el anterior es fácil identificar a este endpoint como uno de los posibles casos a considerar para aplicar estrategias en busca de mejorar la performance, esto, pensando a futuro en escenarios de uso intensivo de la aplicación

Además de la información anteriormente recolectada, para evitar la repetición sobre la evidencia se descarta la presentación de las pruebas para los otros endpoints, puesto que la información recolectada fue similar y no fue concluyente a la hora de determinar nuevas estrategias arquitectónicas que no puedan ser deducidas de los problemas que fueron encontrados anteriormente en el resto de endpoints

** Prueba con carga alta

Se presentan los datos de pruebas recolectados en un escenario de alta carga de la aplicación.

*** Análisis del endpoint GET Rates

Las mediciones del comportamiento del sistema (scenarios launched, requests state, request time y resources) en un escenario de alta carga haciendo uso específicamente del endpoint GET rates son las siguientes:

[[file:./assets/ratesfscenarios.png]]

Como en el caso de baja carga y debido a la simplicidad del endpoint en el grafico se aprecian la cantidad de request realizadas por segundo

[[file:./assets/ratesfstate.png]]

Observando el resultado de la prueba se observa que a medida que la carga va creciendo el servidor responde de manera correcta a las consultas realizadas, pero una vez que la cantidad de consultas que van llegando se estabiliza se puede apreciar el inicio del fallo del servidor en la capacidad de contestar a los clientes, estos casos de error que se muestran son tanto errores por timeout como cierre de conexiones inesperadas

[[file:./assets/ratesfresponsetime.png]]

Tambien se aprecia que a medida que aparecen casos de error los tiempos de respuestas en los clientes empiezan a escalar llegando a alcanzar un pico de casi 10 segundos para conseguir responder a una consulta. Esto es un claro indicio de problemas de performance y de disponibilidad de la aplicacion, atributos que han sido establecidos como clave para esta arquitectura

[[file:./assets/ratesfresources.png]]

Se observa que el modulo de la api no presenta uso excesivo de los recursos del ordenador dada la cantidad de clientes que intentan realizar consultas

*** Análisis del endpoint PUT rates

Ahora se analiza el endpoint que realiza put de los rates a la API

[[file:./assets/putratesfscenarios.png]]

En este gráfico se aprecia la variabilidad de los casos de prueba que se realizaron, ya que el endpoint PUT permite modificar tasas para diferentes pares de monedas.

[[file:./assets/putratesfstate.png]]

Bajo carga alta, se observa que inicialmente todas las requests son procesadas correctamente, pero a medida que aumenta la intensidad, comienzan a aparecer errores de tipo timeout y cierre inesperado de conexiones, similar a lo observado en el endpoint GET. Esto evidencia que el sistema, en su arquitectura base, no logra sostener la disponibilidad y performance cuando la concurrencia crece.

[[file:./assets/putratesfresponsetime.png]]

Similar al endpoint analizado anteriormente nuevamente el tiempo promedio y el tiempo maximo escalan a casi los 10 segundos y los 4 segundos respectivamente, siendo clara evidencia que la disponibilidad y la performance la arquitectura no son capaces de soportar escenarios de carga muy alta por parte de los usuarios

[[file:./assets/putratesfresources.png]]

Como en el caso anterior no se observa un uso excesivo de los recursos para el nodo de la api.

*** Análisis del endpoint POST exchange

[[file:./assets/exchangefscenario.png]]

Se observa la simulación de casos variados de pruebas para el endpoint POST exchange. El análisis de este endpoint es crucial, ya que en el caso de baja carga se observó que dicho endpoint era el más complejo de ejecutar.

[[file:./assets/exchangefstatus.png]]

De acuerdo con los datos recolectados, era evidente que para este caso ocurriría una situación similar al realizar la carga en el servidor. Esto se debe a la observación de casos de error por parte de los clientes, similares a los casos evaluados anteriormente.

[[file:./assets/exchangefresponsetime.png]]

Una vez más, la performance y la disponibilidad del servicio se ven comprometidas y los tiempos de respuesta crecen exponencialmente en escenarios de carga alta, alcanzando también el rango de los 4 a 10 segundos para contestar una respuesta a los clientes por parte del servidor.

[[file:./assets/exchangefresources.png]]

En este caso, sí se aprecia considerablemente el crecimiento en el uso de los recursos, esto se debe tanto a la complejidad en la realización del POST como a la cantidad de operaciones realizadas en un escenario de carga muy alta.

*** Consumo de recursos del balanceador de carga

Adicionalmente, es interesante observar el consumo de recursos del balanceador de carga que trabaja en conjunto con la API, esto para cada uno de los escenarios intensivos.
Se presenta entonces la recolección de datos sobre el uso de los recursos del computador por parte del balanceador de carga:

#+CAPTION: Carga del load balancer para GET Rates
[[file:./assets/lbexchangefresources.png]]

#+CAPTION: Carga del load balancer para PUT Rates
[[file:./assets/lbputratesfresources.png]]

#+CAPTION: Carga del load balancer para POST Exchange
[[file:./assets/lbexchangefresources.png]]

Finalmente, es fácil concluir que el sistema base no posee la capacidad de soportar escenarios de alta carga, comprometiendo la disponibilidad y la performance de un servicio que precisamente busca atraer clientes mediante la mejora de estos atributos de calidad clave.

* Propuestas de mejora

** Implementación de Valkey como persistencia

*** Táctica aplicada

La implementación utiliza Valkey como almacén de datos centralizado, reemplazando la persistencia en archivos JSON. Los datos se almacenan como claves en Redis:

- ~accounts~: Almacena la lista de cuentas de usuario en formato JSON.
- ~rates~: Contiene las tasas de cambio entre monedas.
- ~log~: Registra el historial de transacciones realizadas.

El módulo ~valkey.js~ proporciona funciones asíncronas para inicializar la conexión (~init()~), obtener datos (~getAccounts()~, ~getRates()~, ~getLog()~) y actualizarlos (~setAccounts()~, ~setRates()~, ~setLog()~). Estas funciones serializan y deserializan los datos a JSON para almacenarlos como strings en Redis.

En ~exchange.js~, se importa y utiliza este módulo para todas las operaciones de persistencia, reemplazando las lecturas y escrituras directas a archivos. La inicialización se realiza al inicio de la aplicación con ~await valkeyInit()~.

*** Configuración

Se agregó un servicio ~valkey~ en el ~docker-compose.yml~ utilizando la imagen ~valkey/valkey:8.1.4-alpine~, expuesto en el puerto 6379. La aplicación se conecta mediante la variable de entorno ~VALKEY_URL=redis://valkey:6379~.

*** Beneficios

Al centralizar el estado en Valkey, múltiples instancias de la API pueden compartir el mismo almacén de datos. Esto elimina la dependencia de estado local en memoria o archivos, permitiendo:

- Escalado horizontal sin pérdida de consistencia.
- Persistencia real de los datos, sobreviviente a reinicios de contenedores.
- Operaciones atómicas en Redis para transacciones financieras.

Esta táctica mejora significativamente la disponibilidad y escalabilidad, mitigando los puntos únicos de falla relacionados con la persistencia local.

#+BEGIN_SRC plantuml :file assets/componentes-modificados.png :exports results
@startuml
!theme plain
skinparam componentStyle rectangle

component "Cliente" as Client

component "Contenedores Docker" {
  portin "5555" as p_nginx_host

  portin "8090" as p_graphite_host
  portin "8125" as p_graphite_statsd_host
  portin "8126" as p_graphite_statsd_admin

  portin "80" as p_grafana_host

  portin "8080" as p_cadvisor_host

  component "Nginx\n(Reverse Proxy)" as Nginx {
    portin "80" as p_nginx_docker
  }
  component "API Node 1\n(Node.js)" as API1 {
    portin "3000" as p_api1_docker
  }
  component "API Node 2\n(Node.js)" as API2 {
    portin "3001" as p_api2_docker
  }
  component "API Node 3\n(Node.js)" as API3 {
    portin "3002" as p_api3_docker
  }
  database "Valkey\n(Redis)" as Valkey {
    portin "6379" as p_valkey_docker
  }

  component "cAdvisor\n(Monitoring)" as CAdvisor {
    portin "8080" as p_cadvisor_docker
  }
  component "Graphite\n(Métricas)" as Graphite {
    portin "80" as p_graphite_http_docker
    portin "8125" as p_graphite_statsd_docker
    portin "8126" as p_graphite_statds_admin_docker
  }
  component "Grafana\n(Dashboard)" as Grafana {
    portin "3000" as p_grafana_docker
  }
}

Client --> p_nginx_host : HTTP
p_nginx_host --> p_nginx_docker : HTTP
Nginx --> p_api1_docker : HTTP
Nginx --> p_api2_docker : HTTP
Nginx --> p_api3_docker : HTTP

API1 --> p_valkey_docker : Redis
API2 --> p_valkey_docker : Redis
API3 --> p_valkey_docker : Redis

p_graphite_host --> p_graphite_http_docker
p_graphite_statsd_host --> p_graphite_statsd_docker
p_graphite_statsd_admin --> p_graphite_statds_admin_docker
p_grafana_host --> p_grafana_docker
p_cadvisor_host --> p_cadvisor_docker
#+END_SRC

#+RESULTS:
[[file:assets/componentes-modificados.png]]


** Implementación de PostgreSQL como persistencia

*** Táctica aplicada

La implementación utiliza PostgreSQL como almacén de datos relacional, reemplazando la persistencia en archivos JSON y Valkey. Las tablas creadas son:

- ~accounts~: Almacena las cuentas de usuario con campos como id, currency, balance, created_at, updated_at, deleted.
- ~exchange_rates~: Contiene las tasas de cambio entre monedas con base_currency, counter_currency, rate, updated_at.
- ~transactions~: Registra el historial de transacciones realizadas, con soporte para atomicidad en operaciones de intercambio.

El módulo ~databaseAdapter.js~ proporciona funciones para conectarse a PostgreSQL usando el paquete ~pg~, manejando conexiones y transacciones. Los modelos en ~models/~ (Account, ExchangeRate, Transaction) manejan las operaciones CRUD con soporte para transacciones ACID.

En ~exchange.js~, se utilizan estos modelos para todas las operaciones financieras, incluyendo transacciones atómicas para intercambios que requieren consistencia (por ejemplo, actualizar balances y registrar la transacción en una sola operación).

*** Configuración

Se agregó un servicio ~postgres~ en el ~docker-compose.yml~ utilizando la imagen ~postgres:15-alpine~, con inicialización de la base de datos mediante el script ~01-init.sql~ que crea las tablas, índices y datos iniciales.

Se configuraron tres instancias de la API (~api1~, ~api2~, ~api3~) conectadas a PostgreSQL, permitiendo escalado horizontal sin pérdida de estado.

Se actualizó ~nginx_reverse_proxy.conf~ para balancear la carga entre las tres instancias de API utilizando un bloque ~upstream~.

*** Beneficios

Al centralizar el estado en PostgreSQL con transacciones ACID, múltiples instancias pueden compartir el mismo almacén de datos de forma consistente y atómica. Esto elimina dependencias de estado local, permite escalado horizontal sin pérdida de consistencia y asegura atomicidad en operaciones financieras críticas, mejorando la integridad de los datos.

Esta táctica mejora significativamente la disponibilidad (reduciendo puntos únicos de falla en persistencia), escalabilidad (permitiendo más nodos con estado compartido) y performance (con transacciones eficientes, concurrencia controlada y consultas optimizadas con índices).

#+BEGIN_SRC plantuml :file assets/componentes-postgresql.png :exports results
@startuml
!theme plain
skinparam componentStyle rectangle

component "Cliente" as Client

component "Contenedores Docker" {
  portin "5555" as p_nginx_host

  portin "8090" as p_graphite_host
  portin "8125" as p_graphite_statsd_host
  portin "8126" as p_graphite_statsd_admin

  portin "80" as p_grafana_host

  portin "8080" as p_cadvisor_host

  component "Nginx\n(Reverse Proxy)" as Nginx {
    portin "80" as p_nginx_docker
  }
  component "API Node 1\n(Node.js)" as API1 {
    portin "3000" as p_api1_docker
  }
  component "API Node 2\n(Node.js)" as API2 {
    portin "3001" as p_api2_docker
  }
  component "API Node 3\n(Node.js)" as API3 {
    portin "3002" as p_api3_docker
  }
  database "PostgreSQL" as PostgreSQL {
    folder "exchange_db" {
      [accounts]
      [exchange_rates]
      [transactions]
    }
    portin "5432" as p_postgres_docker
  }

  component "cAdvisor\n(Monitoring)" as CAdvisor {
    portin "8080" as p_cadvisor_docker
  }
  component "Graphite\n(Métricas)" as Graphite {
    portin "80" as p_graphite_http_docker
    portin "8125" as p_graphite_statsd_docker
    portin "8126" as p_graphite_statds_admin_docker
  }
  component "Grafana\n(Dashboard)" as Grafana {
    portin "3000" as p_grafana_docker
  }
}

Client --> p_nginx_host : HTTP
p_nginx_host --> p_nginx_docker : HTTP
Nginx --> p_api1_docker : HTTP
Nginx --> p_api2_docker : HTTP
Nginx --> p_api3_docker : HTTP

API1 --> p_postgres_docker : PostgreSQL
API2 --> p_postgres_docker : PostgreSQL
API3 --> p_postgres_docker : PostgreSQL

p_graphite_host --> p_graphite_http_docker
p_graphite_statsd_host --> p_graphite_statsd_docker
p_graphite_statsd_admin --> p_graphite_statds_admin_docker
p_grafana_host --> p_grafana_docker
p_cadvisor_host --> p_cadvisor_docker
#+END_SRC

#+RESULTS:
[[file:assets/componentes-postgresql.png]]


** Comparación de estados de requests

#+CAPTION: Estado de requests en la arquitectura base
[[file:assets/request-state-base.png]]

En la arquitectura base, se observa una alta tasa de errores debido a la sobrecarga de la única instancia de la API y problemas de concurrencia en el acceso a archivos JSON locales, lo que resulta en fallos de conexión y respuestas erróneas bajo carga elevada.

#+CAPTION: Estado de requests con la propuesta de mejora (PostgreSQL y balanceo de carga)
[[file:assets/request-state-postgresql.png]]

Con la propuesta de mejora que incluye balanceo de carga entre tres nodos y PostgreSQL como persistencia, la tasa de errores se reduce significativamente. El balanceo de carga distribuye la carga uniformemente entre los nodos, evitando la saturación de un solo punto, mientras que PostgreSQL maneja mejor la concurrencia mediante transacciones ACID y acceso controlado a la base de datos, minimizando errores por conflictos de acceso a datos y mejorando la estabilidad general del sistema.

* Resultados empíricos- Propuestas de mejora
** Propuesta - Valkey/Redis

En las propuestas de mejoras se busca principalmente mejorar la experiencia de los usuarios en escenarios de alta carga sobre la aplicación, dadas las conclusiones resultantes de la sección 5, se analizarán la evolución de las propuestas únicamente en escenarios de alta carga para la aplicación.

Se presentan los resultados de haber integrado Valkey en la aplicación:

*** Rates

[[file:./assets/valkey-ratessources.png]]
[[file:./assets/valkey-ratesstatus.png]]
[[file:./assets/valkey-ratesresponsetime.png]]
[[file:./assets/valkey-ratesresources.png]]

*** Exchange

[[file:./assets/valkey-exchangesources.png]]
[[file:./assets/valkey-exchangestatus.png]]
[[file:./assets/valkey-exchangeresponsetime.png]]
[[file:./assets/valkey-exchangeresources.png]]


** Propuesta - PostgreSQL y balanceo de carga efectivo

[[file:./assets/postgres-get-rates-scenarios-launched.png]]

[[file:./assets/postgres-requests-state.png]]

El escenario de pruebas para el endpoint *GET RATES* evidencia una mejora notable en la estabilidad general del sistema tras
la implementación de PostgreSQL junto con un balanceador de carga con 3 nodos.

En los gráficos se observa que la cantidad de escenarios lanzados alcanza y mantiene un nivel estable cercano a las 4k
solicitudes por segundo, sin interrupciones ni caídas, lo que refleja una mayor capacidad para sostener carga elevada. En el
estado de las solicitudes, los errores se reducen significativamente, mostrando que la gran mayoría de las peticiones se
completan con éxito, eliminando los fallos frecuentes de conexión y timeout observados en la versión base.

[[file:./assets/postgres-response-time.png]]

Sin embargo, los tiempos de respuesta aumentan de manera considerable, llegando a valores promedio entre 3 y 7 segundos en
momentos de máxima carga. Este incremento indica que, aunque el sistema logra procesar más solicitudes de forma confiable, el
costo de coordinación entre instancias y las transacciones ACID de PostgreSQL introduce una mayor latencia.

En conclusión, la solución basada en PostgreSQL y balanceo de carga mejora la **disponibilidad y confiabilidad** del sistema
bajo alta concurrencia, a costa de un **mayor tiempo de respuesta promedio** (trade off), representando un compromiso razonable en favor
de la estabilidad y la consistencia de los datos.

* Trade-offs detectados.
* Pedido Adicional (Volumen de transacciones por moneda)
* Conclusiones<|MERGE_RESOLUTION|>--- conflicted
+++ resolved
@@ -327,77 +327,6 @@
 #+CAPTION: Total de transacciones de exchange
 [[file:assets/db-05-exchange-total.png]]
 
-<<<<<<< HEAD
-*** Graphit + Grafana
-
-*** StatsD (métricas custom)
-
-En la app se agregaron métricas propias con ~hot-shots~ (cliente StatsD/DogStatsD) usando el prefijo ~arvault.~. Se emiten en dos puntos: (a) middleware HTTP para latencia y throughput, y (b) lógica de negocio del exchange para volumen y estado de las operaciones.
-
-- HTTP (Performance)
-  - ~arvault.api.response_time~ (*timing*, ms): latencia por request medida en el middleware. Útil para ver p50/p95/p99 y detectar degradaciones bajo carga.
-  - ~arvault.api.requests~ (*counter*): throughput de la API. Sirve para correlacionar picos de tráfico con cambios en latencia y calcular tasas (p. ej., error rate).
-
-- Negocio (Visibilidad, Disponibilidad proxy)
-  - ~arvault.exchange.transactions~ (*counter*): total de operaciones de intercambio. Base para segmentar por par de monedas y estado.
-    - ~arvault.exchange.successful_transactions~ (*counter*): operaciones exitosas; permite estimar disponibilidad efectiva percibida.
-    - ~arvault.exchange.failed_transactions~ (*counter*): operaciones fallidas; se usa con la anterior para ver el ratio de fallas.
-  - ~arvault.exchange.base_amount~ / ~arvault.exchange.counter_amount~ (*gauge*): montos de la operación en moneda base y contraparte. Ayudan a entender volumen económico y detectar outliers.
-  - ~arvault.exchange.rate~ (*gauge*): tasa aplicada al momento del intercambio. Útil para auditar cambios de precio y drift respecto de configuraciones.
-  - ~arvault.volume.by_currency~ (*gauge*): volumen por ~currency~ y ~operation~ (~buy/sell~). Indica monedas demandadas y patrones de demanda.
-  - ~arvault.volume.operations_count~ (*counter*): cantidad de operaciones por dimensión de volumen; complementa el gauge para ver frecuencia sin importar el monto.
-  - ~arvault.volume.net~ (*gauge*): balance neto por moneda (positivo en ~buy~, negativo en ~sell~). Sirve para monitorear exposición neta / liquidez.
-  - ~arvault.account.balance~ (*gauge*): balances reportados por cuenta/moneda. Útil para verificar disponibilidad de fondos y umbrales operativos.
-
-- Errores (Confiabilidad)
-  - ~arvault.errors.count~ (*counter*)
-
-Las métricas incluyen *tags* según el caso (p. ej., ~endpoint~, ~method~, ~status_code~, ~currency~, ~operation~, ~base_currency~, ~counter_currency~, ~success~, y metadatos globales ~service~, ~env~). Estas señales se usan luego para contrastar escenarios de carga y fundamentar observaciones sobre **Performance**, **Disponibilidad** y **Visibilidad**.
-
-*** DataDog (logs + métricas etiquetadas)
-
-Se habilitó **logging estructurado** y el envío de **métricas etiquetadas** compatibles con DogStatsD.
-
-- Logs JSON con ~winston~
-  - Formato: ~timestamp~, captura de ~errors({ stack: true })~, y ~defaultMeta~ (~service~, ~env~, ~version~).
-  - Registros implementados:
-    - ~logRequest~: método, URL/path, ~status_code~, ~response_time~, ~user_agent~, IP, ~request_id~.
-    - ~logValidationError~: errores de entrada (tipo, mensaje, ~endpoint~, ~request_data~).
-    - ~logSystemError~: fallas internas (mensaje, ~stack~, nombre de error, ~context~).
-    - ~logExchangeTransaction~: resultado de intercambio (ok/falla), IDs de cuentas, monedas, montos, ~exchange_rate~, mensaje de error si aplica.
-    - ~logPerformance~: duración de operaciones puntuales.
-    - ~logLifecycleEvent~: eventos de ciclo de vida (ej., ~startup~).
-
-- Métricas con *tags* (DogStatsD)
-  - Las métricas ~arvault.*~ anteriores se envían con *tags* (p. ej., ~endpoint~, ~method~, ~status_code~, ~currency~, ~operation~, ~base_currency~, ~counter_currency~, ~success~, además de ~service~, ~env~, ~version~).
-  - Esto permite segmentar los indicadores de **Performance** y **Visibilidad** por dimensiones de negocio y técnicas.
-
-*** DataDog (dashboard)
-
-Armamos un dashboard simple para entender las fallas criticas del servicio y ademas entender el dominio del negocio. La idea es cubrir tres frentes a la vez: **Performance** (qué tan rápido respondemos), **Disponibilidad/Confiabilidad** (qué tan seguido falla) y **Visibilidad** (qué parte del negocio está más activa).
-
-**** Requests per endpoint
-Cuántas llamadas recibe cada ruta. Con esto vemos cuáles son las más usadas y dónde conviene poner foco de capacidad.
-#+CAPTION: Requests por endpoint
-[[file:assets/db-02-requests-by-endpoint.png]]
-
-**** Status Codes Distribution
-La mezcla de 200/4xx/5xx a lo largo del tiempo. Es nuestro termómetro de salud: muchos 5xx = algo se rompió del lado servidor; pico de 4xx = validaciones/UX para revisar.
-#+CAPTION: Distribución de status codes
-[[file:assets/db-03-status-codes.png]]
-
-**** Exchange – Success rate
-Porcentaje de transacciones que salen bien vs. fallan. Cuando baja, impacta directo al negocio y hay que mirar lógica y dependencias.
-#+CAPTION: Tasa de éxito de transacciones de exchange
-[[file:assets/db-04-exchange-success-rate.png]]
-
-**** Exchange – Total transactions
-Volumen bruto de operaciones. Útil para ver actividad, comparar días y estimar capacidad necesaria.
-#+CAPTION: Total de transacciones de exchange
-[[file:assets/db-05-exchange-total.png]]
-
-=======
->>>>>>> f4a2895b
 **** Volume by currency
 Cuánta actividad concentra cada moneda (USD, ARS, EUR, …). Ayuda con liquidez y prioridades: dónde hay más movimiento, ahí hay más riesgo/atención.
 #+CAPTION: Volumen por moneda
@@ -418,13 +347,10 @@
 #+CAPTION: Conteo de errores por tipo
 [[file:assets/db-10-error-count-by-type.png]]
 
-
 **** KPIs de resumen
 Un par de tarjetas con lo esencial: throughput, total de transacciones y total de errores. Es la vista “de un vistazo” para status diario y alertas.
 #+CAPTION: KPIs de resumen (requests, transacciones, errores)
 [[file:assets/db-12-15-summary-kpis.png]]
-<<<<<<< HEAD
-
 **** Escenario de prueba
 - *pool:* ~50~ conexiones HTTP en el *pool*.
 - *Fases:*
@@ -474,9 +400,6 @@
 [[file:assets/dd-net-volume.png]]
 
 El signo importa: positivo cuando se *compra* la moneda y negativo cuando se *vende*. ~ARS~ se mantiene fuertemente positivo toda la ventana; la línea oscila entre ~8.7k~ y ~14.69k~ por intervalo (promedio ~11.84k~, acumulado ~106.58k~, último ~13.86k~). Esto encaja con los escenarios (tres compran ARS y uno vende ARS). Las demás monedas quedan casi planas y negativas por los montos base: ~USD -10~ por evento (suma ~-90~), ~EUR -5~ (suma ~-45~) y ~BRL -50~ (suma ~-450~).
-=======
->>>>>>> f4a2895b
-
 
 ** Generación de carga
 
@@ -763,7 +686,6 @@
 #+RESULTS:
 [[file:assets/componentes-modificados.png]]
 
-
 ** Implementación de PostgreSQL como persistencia
 
 *** Táctica aplicada
